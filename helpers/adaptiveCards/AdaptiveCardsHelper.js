// Copyright (c) Microsoft Corporation. All rights reserved.
// Licensed under the MIT License.

const itemsHeaderColumnItem = require('../adaptiveCards/itemsHeaderColumnItem.json');
const itemsHeaderColumnQuantity = require('../adaptiveCards/itemsHeaderColumnQuantity.json');
const itemsHeaderColumnNetPrice = require('../adaptiveCards/itemsHeaderColumnNetPrice.json');

/**
 * This class is a helper class for Adaptive Cards Manipulation
  */
class AdaptiveCardsHelper {
    /**
     * constructs the items table for the Sales Order Adaptive Card
     */
    static getItemsTable(salesOrderItems) {
        const itemsTable = [];

        const columnsTemplate = {
            type: 'Column',
            items: []
        };

        const itemTemplate = {
            type: 'TextBlock',
            weight: 'default',
            text: ''
        };

        const headerColumns = AdaptiveCardsHelper.getHeaderColumns();

        // loop through all header columns
        for (let i = 0; i < headerColumns.length; i++) {
            let columnName = '';
            const column = JSON.parse(JSON.stringify(columnsTemplate));
            column.items.push(headerColumns[i]);

            switch (headerColumns[i].id) {
            case 'productDescriptionColumn':
                columnName = 'text';
                break;
            case 'quantityColumn':
                columnName = 'quantity';
                break;
            case 'netPriceColumn':
                columnName = 'netAmount';
                // TODO: show currency?
                break;
            default:
                // not supported.
                // TOOD: create some error handling for this case
                break;
            }

            // add texts to the table
<<<<<<< HEAD
            // for (let j = 0; j < salesOrderItems.length; j++) {
            //     const columnItem = JSON.parse(JSON.stringify(itemTemplate));
            //     columnItem.text = salesOrderItems[j][columnName];
            //     column.items.push(columnItem);
            // }
=======
            for (let j = 0; j < salesOrderItems.length; j++) {
                const columnItem = JSON.parse(JSON.stringify(itemTemplate));
                columnItem.text = salesOrderItems[j][columnName].toString();
                column.items.push(columnItem);
            }
>>>>>>> 1ae17d10

            itemsTable.push(column);
        }

        return itemsTable;
    }

    /**
     * returns all header columns
     */
    static getHeaderColumns() {
        // add all 3 headers
        const header = [];

        header.push(itemsHeaderColumnItem);
        header.push(itemsHeaderColumnQuantity);
        header.push(itemsHeaderColumnNetPrice);

        return header;
    }
}

exports.AdaptiveCardsHelper = AdaptiveCardsHelper;<|MERGE_RESOLUTION|>--- conflicted
+++ resolved
@@ -7,84 +7,76 @@
 
 /**
  * This class is a helper class for Adaptive Cards Manipulation
-  */
+ */
 class AdaptiveCardsHelper {
-    /**
-     * constructs the items table for the Sales Order Adaptive Card
-     */
-    static getItemsTable(salesOrderItems) {
-        const itemsTable = [];
+  /**
+   * constructs the items table for the Sales Order Adaptive Card
+   */
+  static getItemsTable(salesOrderItems) {
+    const itemsTable = [];
 
-        const columnsTemplate = {
-            type: 'Column',
-            items: []
-        };
+    const columnsTemplate = {
+      type: 'Column',
+      items: [],
+    };
 
-        const itemTemplate = {
-            type: 'TextBlock',
-            weight: 'default',
-            text: ''
-        };
+    const itemTemplate = {
+      type: 'TextBlock',
+      weight: 'default',
+      text: '',
+    };
 
-        const headerColumns = AdaptiveCardsHelper.getHeaderColumns();
+    const headerColumns = AdaptiveCardsHelper.getHeaderColumns();
 
-        // loop through all header columns
-        for (let i = 0; i < headerColumns.length; i++) {
-            let columnName = '';
-            const column = JSON.parse(JSON.stringify(columnsTemplate));
-            column.items.push(headerColumns[i]);
+    // loop through all header columns
+    for (let i = 0; i < headerColumns.length; i++) {
+      let columnName = '';
+      const column = JSON.parse(JSON.stringify(columnsTemplate));
+      column.items.push(headerColumns[i]);
 
-            switch (headerColumns[i].id) {
-            case 'productDescriptionColumn':
-                columnName = 'text';
-                break;
-            case 'quantityColumn':
-                columnName = 'quantity';
-                break;
-            case 'netPriceColumn':
-                columnName = 'netAmount';
-                // TODO: show currency?
-                break;
-            default:
-                // not supported.
-                // TOOD: create some error handling for this case
-                break;
-            }
+      switch (headerColumns[i].id) {
+        case 'productDescriptionColumn':
+          columnName = 'text';
+          break;
+        case 'quantityColumn':
+          columnName = 'quantity';
+          break;
+        case 'netPriceColumn':
+          columnName = 'netAmount';
+          // TODO: show currency?
+          break;
+        default:
+          // not supported.
+          // TOOD: create some error handling for this case
+          break;
+      }
 
-            // add texts to the table
-<<<<<<< HEAD
-            // for (let j = 0; j < salesOrderItems.length; j++) {
-            //     const columnItem = JSON.parse(JSON.stringify(itemTemplate));
-            //     columnItem.text = salesOrderItems[j][columnName];
-            //     column.items.push(columnItem);
-            // }
-=======
-            for (let j = 0; j < salesOrderItems.length; j++) {
-                const columnItem = JSON.parse(JSON.stringify(itemTemplate));
-                columnItem.text = salesOrderItems[j][columnName].toString();
-                column.items.push(columnItem);
-            }
->>>>>>> 1ae17d10
+      // add texts to the table
+      for (let j = 0; j < salesOrderItems.length; j++) {
+        const columnItem = JSON.parse(JSON.stringify(itemTemplate));
+        columnItem.text = salesOrderItems[j][columnName].toString();
+        column.items.push(columnItem);
+      }
 
-            itemsTable.push(column);
-        }
-
-        return itemsTable;
+      itemsTable.push(column);
     }
 
-    /**
-     * returns all header columns
-     */
-    static getHeaderColumns() {
-        // add all 3 headers
-        const header = [];
+    return itemsTable;
+  }
 
-        header.push(itemsHeaderColumnItem);
-        header.push(itemsHeaderColumnQuantity);
-        header.push(itemsHeaderColumnNetPrice);
+  /**
+   * returns all header columns
+   */
+  static getHeaderColumns() {
+    // add all 3 headers
+    const header = [];
 
-        return header;
-    }
+    header.push(itemsHeaderColumnItem);
+    header.push(itemsHeaderColumnQuantity);
+    header.push(itemsHeaderColumnNetPrice);
+
+    return header;
+  }
 }
 
 exports.AdaptiveCardsHelper = AdaptiveCardsHelper;