--- conflicted
+++ resolved
@@ -9,7 +9,7 @@
     DialogSet,
     DialogTurnStatus,
     TextPrompt,
-    WaterfallDialog,
+    WaterfallDialog
 } = require('botbuilder-dialogs');
 
 const { OAuthHelpers } = require('../helpers/oAuthHelpers');
@@ -20,7 +20,6 @@
 
 const salesOrderAdaptiveCard = require('../helpers/adaptiveCards/salesOrderAdaptiveCard.json');
 const AdaptiveCardTemplating = require('adaptivecards-templating');
-const { AddressFaxNumber } = require('@sap/cloud-sdk-vdm-business-partner-service');
 
 const OAUTH_PROMPT = 'OAuthPrompt';
 const USER_PROFILE = 'USER_PROFILE';
@@ -40,7 +39,7 @@
                 connectionName: process.env.connectionName,
                 text: 'Please Sign In',
                 title: 'Sign In',
-                timeout: 300000,
+                timeout: 300000
             })
         );
 
@@ -53,7 +52,7 @@
                 this.loginStep.bind(this),
                 this.commandStep.bind(this),
                 this.processStep.bind(this),
-                this.sapGraphStep.bind(this),
+                this.sapGraphStep.bind(this)
             ])
         );
 
@@ -93,7 +92,7 @@
             await stepContext.context.sendActivity('You are now logged in.');
             return await stepContext.prompt(TEXT_PROMPT, {
                 prompt:
-                    "Please type 'inbox' to display your Outlook inbox via the Microsoft Graph API or 'me' for your profile",
+                    "Please type 'inbox' to display your Outlook inbox via the Microsoft Graph API or 'me' for your profile"
             });
         }
         await stepContext.context.sendActivity(
@@ -130,22 +129,22 @@
                 const command = parts[0];
 
                 switch (command) {
-                    case 'me':
-                        await OAuthHelpers.listMe(step.context, tokenResponse);
-                        break;
+                case 'me':
+                    await OAuthHelpers.listMe(step.context, tokenResponse);
+                    break;
 
                     // This case is relevant for the hands-on lab. Search in the inbox via MS Graph
-                    case 'inbox':
-                        await OAuthHelpers.listRecentMail(step.context, tokenResponse);
-                        break;
-                    default:
-                        await step.context.sendActivity(
-                            `Your token is ${tokenResponse.token}`
-                        );
+                case 'inbox':
+                    await OAuthHelpers.listRecentMail(step.context, tokenResponse);
+                    break;
+                default:
+                    await step.context.sendActivity(
+                        `Your token is ${ tokenResponse.token }`
+                    );
                 }
                 return await step.prompt(TEXT_PROMPT, {
                     prompt:
-                        'Please type the order number for displaying the sales order details',
+                        'Please type the order number for displaying the sales order details'
                 });
             }
         } else {
@@ -157,52 +156,7 @@
         return await step.endDialog();
     }
 
-    // Walters Get the data from the SAP Graph
     async sapGraphStep(step) {
-<<<<<<< HEAD
-        const parts = (step.result || '').split(' ');
-
-        var simpleSAPGraphClient = new SimpleSAPGraphClient();
-
-        const salesOrders = await simpleSAPGraphClient.getOrderByOrderNumber(parts[0]);
-        const customer = await simpleSAPGraphClient.getCustomerBySalesOrder(salesOrders[0]); // for demo purposes only first sales order is considered
-
-        // TODO: error handling if no salesOrders were found
-        const numberOfSalesOrders = salesOrders.length;
-
-        // Create a hero card and loop over graph result set
-        const reply = { attachments: [], attachmentLayout: AttachmentLayoutTypes.List };
-        for (let cnt = 0; cnt < numberOfSalesOrders; cnt++) {
-            const salesOrder = salesOrders[cnt];
-
-            // get Sales Order Adaptive Card JSON Template and adjust it according to the items we have in Sales Order
-            salesOrderAdaptiveCard.body[2].columns = AdaptiveCardsHelper.getItemsTable(salesOrder.items);
-
-            // decide which color to use depending of the Sales Order status
-            const statusColor = SAPGraphHelper.getColorByStatusCode(salesOrder.processingStatus.code);
-
-            const template = new AdaptiveCardTemplating.Template(salesOrderAdaptiveCard);
-            console.log("Customer phone Numbers: ");
-            console.log(customer.addressData.phoneNumbers);
-            const card = template.expand({
-                $root: {
-                    salesOrderID: salesOrder.displayId,
-                    customerID: customer.displayId,
-                    distributionChannel: salesOrder.distributionChannel.name,
-                    division: salesOrder.division.name,
-                    orderDate: salesOrder.orderDate,
-                    netAmount: salesOrder.netAmount,
-                    currency: salesOrder.currency.code,
-                    statusText: salesOrder.processingStatus.name,
-                    statusColor: statusColor,
-                    contactName: customer.organization.nameDetails.formattedOrgNameLine1,
-                    contactPhoneNumber: customer.addressData[0].phoneNumbers[0].number
-                    // TODO: telefonnummer
-                }
-            });
-
-            const cardInBotFormat = CardFactory.adaptiveCard(card);
-=======
         try {
             const parts = (step.result || '').split(' ');
 
@@ -210,7 +164,7 @@
                 ? new SimpleSAPGraphClient()
                 : new SimpleSAPAPIHubClient();
 
-            //Example Graph -> 10, API Hub -> 95644
+            // Example Graph -> 10, API Hub -> 95644
             const salesOrders = await simpleSAPClient.getOrderByOrderNumber(parts[0]);
             const customer = await simpleSAPClient.getCustomerBySalesOrder(
                 salesOrders[0]
@@ -222,7 +176,7 @@
             // Create a hero card and loop over graph result set
             const reply = {
                 attachments: [],
-                attachmentLayout: AttachmentLayoutTypes.List,
+                attachmentLayout: AttachmentLayoutTypes.List
             };
             for (let cnt = 0; cnt < numberOfSalesOrders; cnt++) {
                 const salesOrder = salesOrders[cnt];
@@ -242,12 +196,12 @@
                 );
 
                 console.log('Customer phone Numbers: ');
-    
+
                 console.log(customer.addressData[0].phoneNumbers);
                 const card = template.expand({
                     $root: {
                         salesOrderID: salesOrder.displayId,
-                        customerID: customer.displayId, 
+                        customerID: customer.displayId,
                         distributionChannel: salesOrder.distributionChannel.name,
                         division: salesOrder.division.name,
                         orderDate: salesOrder.orderDate,
@@ -256,8 +210,8 @@
                         statusText: salesOrder.processingStatus.name,
                         statusColor: statusColor,
                         contactName: customer.organization.nameDetails.formattedOrgNameLine1, // TODO: find a customer <> Organization
-                        contactPhoneNumber: customer.addressData[0].phoneNumbers[0].number,
-                    },
+                        contactPhoneNumber: customer.addressData[0].phoneNumbers[0].number
+                    }
                 });
 
                 const cardInBotFormat = CardFactory.adaptiveCard(card);
@@ -265,8 +219,6 @@
                 reply.attachments.push(cardInBotFormat);
             }
             await step.context.sendActivity(reply);
->>>>>>> 4ada1065
-
         } catch (error) {
             console.log(error);
             await step.context.sendActivity('Accessing data from SAP was not possible.');
